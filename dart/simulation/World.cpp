/*
 * Copyright (c) 2013-2015, Georgia Tech Research Corporation
 * All rights reserved.
 *
 * Author(s): Jeongseok Lee <jslee02@gmail.com>
 *
 * Georgia Tech Graphics Lab and Humanoid Robotics Lab
 *
 * Directed by Prof. C. Karen Liu and Prof. Mike Stilman
 * <karenliu@cc.gatech.edu> <mstilman@cc.gatech.edu>
 *
 * This file is provided under the following "BSD-style" License:
 *   Redistribution and use in source and binary forms, with or
 *   without modification, are permitted provided that the following
 *   conditions are met:
 *   * Redistributions of source code must retain the above copyright
 *     notice, this list of conditions and the following disclaimer.
 *   * Redistributions in binary form must reproduce the above
 *     copyright notice, this list of conditions and the following
 *     disclaimer in the documentation and/or other materials provided
 *     with the distribution.
 *   * This code incorporates portions of Open Dynamics Engine
 *     (Copyright (c) 2001-2004, Russell L. Smith. All rights
 *     reserved.) and portions of FCL (Copyright (c) 2011, Willow
 *     Garage, Inc. All rights reserved.), which were released under
 *     the same BSD license as below
 *
 *   THIS SOFTWARE IS PROVIDED BY THE COPYRIGHT HOLDERS AND
 *   CONTRIBUTORS "AS IS" AND ANY EXPRESS OR IMPLIED WARRANTIES,
 *   INCLUDING, BUT NOT LIMITED TO, THE IMPLIED WARRANTIES OF
 *   MERCHANTABILITY AND FITNESS FOR A PARTICULAR PURPOSE ARE
 *   DISCLAIMED. IN NO EVENT SHALL THE COPYRIGHT HOLDER OR
 *   CONTRIBUTORS BE LIABLE FOR ANY DIRECT, INDIRECT, INCIDENTAL,
 *   SPECIAL, EXEMPLARY, OR CONSEQUENTIAL DAMAGES (INCLUDING, BUT NOT
 *   LIMITED TO, PROCUREMENT OF SUBSTITUTE GOODS OR SERVICES; LOSS OF
 *   USE, DATA, OR PROFITS; OR BUSINESS INTERRUPTION) HOWEVER CAUSED
 *   AND ON ANY THEORY OF LIABILITY, WHETHER IN CONTRACT, STRICT
 *   LIABILITY, OR TORT (INCLUDING NEGLIGENCE OR OTHERWISE) ARISING IN
 *   ANY WAY OUT OF THE USE OF THIS SOFTWARE, EVEN IF ADVISED OF THE
 *   POSSIBILITY OF SUCH DAMAGE.
 */

#include "dart/simulation/World.h"

#include <iostream>
#include <string>
#include <vector>

#include "dart/common/Console.h"
#include "dart/integration/SemiImplicitEulerIntegrator.h"
#include "dart/dynamics/Skeleton.h"
#include "dart/constraint/ConstraintSolver.h"

namespace dart {
namespace simulation {

//==============================================================================
World::World()
  : mNameMgrForSkeletons("skeleton"),
    mGravity(0.0, 0.0, -9.81),
    mTimeStep(0.001),
    mTime(0.0),
    mFrame(0),
    mIntegrator(NULL),
    mConstraintSolver(new constraint::ConstraintSolver(mTimeStep)),
    mRecording(new Recording(mSkeletons))
{
  mIndices.push_back(0);
}

//==============================================================================
World::~World()
{
  delete mConstraintSolver;
  delete mRecording;

  for (std::vector<dynamics::Skeleton*>::const_iterator it = mSkeletons.begin();
       it != mSkeletons.end(); ++it)
  {
    delete (*it);
  }
}

//==============================================================================
void World::setTimeStep(double _timeStep)
{
  assert(_timeStep > 0.0 && "Invalid timestep.");

  mTimeStep = _timeStep;
//  mConstraintHandler->setTimeStep(_timeStep);
  mConstraintSolver->setTimeStep(_timeStep);
  for (std::vector<dynamics::Skeleton*>::iterator it = mSkeletons.begin();
       it != mSkeletons.end(); ++it)
  {
    (*it)->setTimeStep(_timeStep);
  }
}

//==============================================================================
double World::getTimeStep() const
{
  return mTimeStep;
}

//==============================================================================
void World::reset()
{
  mTime = 0.0;
  mFrame = 0;
  mRecording->clear();
}

//==============================================================================
void World::step(bool _resetCommand)
{
  // Integrate velocity for unconstrained skeletons
  for (auto& skel : mSkeletons)
  {
    if (!skel->isMobile())
      continue;

    skel->computeForwardDynamicsRecursionPartB();
    skel->integrateVelocities(mTimeStep);
//    skel->computeForwardKinematics(false, true, false); // No longer needed with auto-update
  }

  // Detect activated constraints and compute constraint impulses
  mConstraintSolver->solve();

  // Compute velocity changes given constraint impulses
  for (auto& skel : mSkeletons)
  {
    if (!skel->isMobile())
      continue;

    if (skel->isImpulseApplied())
    {
      skel->computeImpulseForwardDynamics();
      skel->setImpulseApplied(false);
    }

    skel->integratePositions(mTimeStep);
//    skel->computeForwardDynamicsRecursionPartA(); // No longer needed with auto-update

    if (_resetCommand)
    {
      skel->resetForces();
      skel->clearExternalForces();
//    skel->clearConstraintImpulses();
      skel->resetCommands();
    }
  }

  mTime += mTimeStep;
  mFrame++;
}

//==============================================================================
void World::setTime(double _time)
{
  mTime = _time;
}

//==============================================================================
double World::getTime() const
{
  return mTime;
}

//==============================================================================
int World::getSimFrames() const
{
  return mFrame;
}

//==============================================================================
void World::setGravity(const Eigen::Vector3d& _gravity)
{
  mGravity = _gravity;
  for (std::vector<dynamics::Skeleton*>::iterator it = mSkeletons.begin();
       it != mSkeletons.end(); ++it)
  {
    (*it)->setGravity(_gravity);
  }
}

//==============================================================================
const Eigen::Vector3d& World::getGravity() const
{
  return mGravity;
}

//==============================================================================
dynamics::Skeleton* World::getSkeleton(size_t _index) const
{
  if(_index < mSkeletons.size())
    return mSkeletons[_index];

  return NULL;
}

//==============================================================================
dynamics::Skeleton* World::getSkeleton(const std::string& _name) const
{
  return mNameMgrForSkeletons.getObject(_name);
}

//==============================================================================
size_t World::getNumSkeletons() const
{
  return mSkeletons.size();
}

//==============================================================================
std::string World::addSkeleton(dynamics::Skeleton* _skeleton)
{
  assert(_skeleton != NULL && "Attempted to add NULL skeleton to world.");

  if(NULL == _skeleton)
  {
    dtwarn << "Attempting to add a nullptr Skeleton to the world!\n";
    return "";
  }

  // If mSkeletons already has _skeleton, then we do nothing.
  if (find(mSkeletons.begin(), mSkeletons.end(), _skeleton) != mSkeletons.end())
  {
    std::cout << "Skeleton [" << _skeleton->getName()
              << "] is already in the world." << std::endl;
    return _skeleton->getName();
  }

  mSkeletons.push_back(_skeleton);
  _skeleton->setName(mNameMgrForSkeletons.issueNewNameAndAdd(
<<<<<<< HEAD
                        _skeleton->getName(), _skeleton));
=======
                       _skeleton->getName(), _skeleton));
>>>>>>> c5460453
  _skeleton->init(mTimeStep, mGravity);
  mIndices.push_back(mIndices.back() + _skeleton->getNumDofs());
  mConstraintSolver->addSkeleton(_skeleton);

  // Update recording
  mRecording->updateNumGenCoords(mSkeletons);

  return _skeleton->getName();
}

void World::withdrawSkeleton(dynamics::Skeleton *_skeleton)
{
  assert(_skeleton != NULL && "Attempted to remove NULL Skeleton from world");

  // Find index of _skeleton in mSkeleton.
  size_t i = 0;
  for (; i < mSkeletons.size(); ++i)
  {
    if (mSkeletons[i] == _skeleton)
      break;
  }

  // If i is equal to the number of skeletons, then _skeleton is not in
  // mSkeleton. We do nothing.
  if (i == mSkeletons.size())
  {
    dtwarn << "Skeleton [" << _skeleton->getName()
           << "] is not in the world.\n";
    return;
  }

  // Update mIndices.
  for (++i; i < mSkeletons.size() - 1; ++i)
    mIndices[i] = mIndices[i+1] - _skeleton->getNumDofs();
  mIndices.pop_back();

  // Remove _skeleton from constraint handler.
  mConstraintSolver->removeSkeleton(_skeleton);

  // Remove _skeleton in mSkeletons and delete it.
  mSkeletons.erase(remove(mSkeletons.begin(), mSkeletons.end(), _skeleton),
                   mSkeletons.end());
  // TODO(MXG): This approach invalidates the indices of all Skeletons in the
  // vector that came after the one that was deleted. Now if the user attempts
  // to access those Skeletons by their previously assigned indices, it will not
  // work correctly. This isn't really a problem since the user has the freedom
  // to always access Skeletons by name, but it might be worth mentioning in
  // documentation that the user cannot expect the index of a Skeleton to remain
  // valid after a deletion has happened.

  // Update recording
  mRecording->updateNumGenCoords(mSkeletons);
}

<<<<<<< HEAD
//==============================================================================
void World::removeSkeleton(dynamics::Skeleton* _skeleton)
{
  withdrawSkeleton(_skeleton);
=======
  // Remove from NameManager
  mNameMgrForSkeletons.removeName(_skeleton->getName());

>>>>>>> c5460453
  delete _skeleton;
}

//==============================================================================
std::set<dynamics::Skeleton*> World::withdrawAllSkeletons()
{
  std::set<dynamics::Skeleton*> ptrs;
  for(std::vector<dynamics::Skeleton*>::iterator it=mSkeletons.begin(),
      end=mSkeletons.end(); it != end; ++it)
    ptrs.insert(*it);

  while (getNumSkeletons() > 0)
    withdrawSkeleton(getSkeleton(0));

  return ptrs;
}

//==============================================================================
void World::removeAllSkeletons()
{
  while (getNumSkeletons() > 0)
    removeSkeleton(getSkeleton(0));
}

//==============================================================================
int World::getIndex(int _index) const
{
  return mIndices[_index];
}

//==============================================================================
dynamics::Entity* World::getEntity(size_t _index) const
{
  if(_index < mEntities.size())
    return mEntities[_index];

  return NULL;
}

//==============================================================================
dynamics::Entity* World::getEntity(const std::string& _name) const
{
  return mNameMgrForEntities.getObject(_name);
}

//==============================================================================
size_t World::getNumEntities() const
{
  return mEntities.size();
}

//==============================================================================
std::string World::addEntity(dynamics::Entity* _entity)
{
  assert(_entity != NULL && "Attempted to add NULL Entity to world");

  if(NULL == _entity)
  {
    dtwarn << "Attempting to add a nullptr Entity to the world!\n";
    return "";
  }

  if( find(mEntities.begin(), mEntities.end(), _entity) != mEntities.end() )
  {
    std::cout << "Entity [" << _entity->getName()
              << "] is already in the world." << std::endl;
    return _entity->getName();
  }

  mEntities.push_back(_entity);
  _entity->setName(mNameMgrForEntities.issueNewNameAndAdd(
                     _entity->getName(), _entity));

  return _entity->getName();
}

//==============================================================================
void World::withdrawEntity(dynamics::Entity *_entity)
{
  assert(_entity != NULL && "Attempted to remove NULL entity from world");

  std::vector<dynamics::Entity*>::iterator it =
      find(mEntities.begin(), mEntities.end(), _entity);

  if(it == mEntities.end())
  {
    dtwarn << "Entity [" << _entity->getName()
           << "] is not in the world.\n";
    return;
  }

  mEntities.erase(remove(mEntities.begin(), mEntities.end(), _entity),
                  mEntities.end());
  // TODO(MXG): Same issue as the one above for withdrawSkeleton()
}

//==============================================================================
void World::removeEntity(dynamics::Entity* _entity)
{
  withdrawEntity(_entity);
  delete _entity;
}

//==============================================================================
std::set<dynamics::Entity*> World::withdrawAllEntities()
{
  std::set<dynamics::Entity*> ptrs;
  for(std::vector<dynamics::Entity*>::iterator it=mEntities.begin(),
      end=mEntities.end(); it != end; ++it)
    ptrs.insert(*it);

  while(getNumEntities() > 0)
    withdrawEntity(getEntity(0));

  return ptrs;
}

//==============================================================================
void World::removeAllEntities()
{
  while(getNumEntities() > 0)
    removeEntity(getEntity(0));
}

//==============================================================================
bool World::checkCollision(bool _checkAllCollisions)
{
  return mConstraintSolver->getCollisionDetector()->detectCollision(
        _checkAllCollisions, false);
}

//==============================================================================
constraint::ConstraintSolver* World::getConstraintSolver() const
{
  return mConstraintSolver;
}

//==============================================================================
void World::bake()
{
  collision::CollisionDetector* cd
      = getConstraintSolver()->getCollisionDetector();
  int nContacts = cd->getNumContacts();
  int nSkeletons = getNumSkeletons();
  Eigen::VectorXd state(getIndex(nSkeletons) + 6 * nContacts);
  for (size_t i = 0; i < getNumSkeletons(); i++)
  {
    state.segment(getIndex(i), getSkeleton(i)->getNumDofs())
        = getSkeleton(i)->getPositions();
  }
  for (int i = 0; i < nContacts; i++)
  {
    int begin = getIndex(nSkeletons) + i * 6;
    state.segment(begin, 3)     = cd->getContact(i).point;
    state.segment(begin + 3, 3) = cd->getContact(i).force;
  }
  mRecording->addState(state);
}

//==============================================================================
Recording* World::getRecording()
{
  return mRecording;
}

}  // namespace simulation
}  // namespace dart<|MERGE_RESOLUTION|>--- conflicted
+++ resolved
@@ -121,7 +121,6 @@
 
     skel->computeForwardDynamicsRecursionPartB();
     skel->integrateVelocities(mTimeStep);
-//    skel->computeForwardKinematics(false, true, false); // No longer needed with auto-update
   }
 
   // Detect activated constraints and compute constraint impulses
@@ -140,7 +139,6 @@
     }
 
     skel->integratePositions(mTimeStep);
-//    skel->computeForwardDynamicsRecursionPartA(); // No longer needed with auto-update
 
     if (_resetCommand)
     {
@@ -232,11 +230,7 @@
 
   mSkeletons.push_back(_skeleton);
   _skeleton->setName(mNameMgrForSkeletons.issueNewNameAndAdd(
-<<<<<<< HEAD
-                        _skeleton->getName(), _skeleton));
-=======
                        _skeleton->getName(), _skeleton));
->>>>>>> c5460453
   _skeleton->init(mTimeStep, mGravity);
   mIndices.push_back(mIndices.back() + _skeleton->getNumDofs());
   mConstraintSolver->addSkeleton(_skeleton);
@@ -247,6 +241,7 @@
   return _skeleton->getName();
 }
 
+//==============================================================================
 void World::withdrawSkeleton(dynamics::Skeleton *_skeleton)
 {
   assert(_skeleton != NULL && "Attempted to remove NULL Skeleton from world");
@@ -289,18 +284,15 @@
 
   // Update recording
   mRecording->updateNumGenCoords(mSkeletons);
-}
-
-<<<<<<< HEAD
-//==============================================================================
-void World::removeSkeleton(dynamics::Skeleton* _skeleton)
-{
-  withdrawSkeleton(_skeleton);
-=======
+
   // Remove from NameManager
   mNameMgrForSkeletons.removeName(_skeleton->getName());
-
->>>>>>> c5460453
+}
+
+//==============================================================================
+void World::removeSkeleton(dynamics::Skeleton* _skeleton)
+{
+  withdrawSkeleton(_skeleton);
   delete _skeleton;
 }
 
