--- conflicted
+++ resolved
@@ -36,11 +36,7 @@
 
 set(Boost_USE_MULTITHREADED      ON)
 set(Boost_USE_STATIC_RUNTIME    OFF)
-<<<<<<< HEAD
 FIND_PACKAGE(Boost 1.42.0 REQUIRED)
-=======
-FIND_PACKAGE(Boost 1.42.0 REQUIRED system thread date_time chrono )
->>>>>>> 55dc1311
 add_definitions( -DBOOST_ALL_DYN_LINK )
 set(DART_LIBRARY_DIRS ${Boost_LIBRARY_DIRS})
 
