--- conflicted
+++ resolved
@@ -92,50 +92,6 @@
 
 #ifdef HAVE_NLOPT
 //==============================================================================
-<<<<<<< HEAD
-TEST(InverseKinematics, FittingTransformation)
-{
-  const double TOLERANCE = 1e-6;
-#ifdef NDEBUG
-  const size_t numRandomTests = 100;
-#else
-  const size_t numRandomTests = 10;
-#endif
-
-  // Create two link robot
-  const double l1 = 1.5;
-  const double l2 = 1.0;
-  Skeleton* robot = createFreeFloatingTwoLinkRobot(
-                      Vector3d(0.3, 0.3, l1),
-                      Vector3d(0.3, 0.3, l2), DOF_ROLL);
-  robot->init();
-  size_t dof = robot->getNumGenCoords();
-  VectorXd oldConfig = robot->getConfigs();
-
-  BodyNode* body1 = robot->getBodyNode(0);
-  BodyNode* body2 = robot->getBodyNode(1);
-
-//  Joint* joint1 = body1->getParentJoint();
-  Joint* joint2 = body2->getParentJoint();
-
-  //------------------------- Free joint test ----------------------------------
-  // The parent joint of body1 is free joint so body1 should be able to
-  // transform to arbitrary tramsformation.
-  for (size_t i = 0; i < numRandomTests; ++i)
-  {
-    // Get desiredT2 by transforming body1 to arbitrary transformation
-    Isometry3d desiredT1 = math::expMap(Vector6d::Random());
-    body1->fitWorldTransform(desiredT1);
-
-    // Check
-    Isometry3d newT1 = body1->getWorldTransform();
-    EXPECT_NEAR(math::logMap(newT1.inverse() * desiredT1).norm(),
-                0.0, TOLERANCE);
-
-    // Set to initial configuration
-    robot->setConfigs(oldConfig, true, false, false);
-  }
-=======
 //TEST(InverseKinematics, FittingTransformation)
 //{
 //  const double TOLERANCE = 1e-6;
@@ -157,7 +113,6 @@
 
 //  BodyNode* body1 = robot->getBodyNode(0);
 //  BodyNode* body2 = robot->getBodyNode(1);
->>>>>>> 51ac9ebf
 
 ////  Joint* joint1 = body1->getParentJoint();
 //  Joint* joint2 = body2->getParentJoint();
@@ -252,27 +207,6 @@
 //}
 
 //==============================================================================
-<<<<<<< HEAD
-TEST(InverseKinematics, FittingVelocity)
-{
-  const double TOLERANCE = 1e-4;
-#ifdef NDEBUG
-  const size_t numRandomTests = 100;
-#else
-  const size_t numRandomTests = 10;
-#endif
-
-  // Create two link robot
-  const double l1 = 1.5;
-  const double l2 = 1.0;
-  Skeleton* robot = createFreeFloatingTwoLinkRobot(
-                      Vector3d(0.3, 0.3, l1),
-                      Vector3d(0.3, 0.3, l2), DOF_ROLL);
-  robot->init();
-
-  BodyNode* body1 = robot->getBodyNode(0);
-//  BodyNode* body2 = robot->getBodyNode(1);
-=======
 //TEST(InverseKinematics, FittingVelocity)
 //{
 //  const double TOLERANCE = 1e-4;
@@ -292,7 +226,6 @@
 
 //  BodyNode* body1 = robot->getBodyNode(0);
 ////  BodyNode* body2 = robot->getBodyNode(1);
->>>>>>> 51ac9ebf
 
 //  Joint* joint1 = body1->getParentJoint();
 ////  Joint* joint2 = body2->getParentJoint();
