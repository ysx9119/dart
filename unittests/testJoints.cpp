/*
 * Copyright (c) 2013, Georgia Tech Research Corporation
 * All rights reserved.
 *
 * Author(s): Jeongseok Lee <jslee02@gmail.com>
 *
 * Georgia Tech Graphics Lab and Humanoid Robotics Lab
 *
 * Directed by Prof. C. Karen Liu and Prof. Mike Stilman
 * <karenliu@cc.gatech.edu> <mstilman@cc.gatech.edu>
 *
 * This file is provided under the following "BSD-style" License:
 *   Redistribution and use in source and binary forms, with or
 *   without modification, are permitted provided that the following
 *   conditions are met:
 *   * Redistributions of source code must retain the above copyright
 *     notice, this list of conditions and the following disclaimer.
 *   * Redistributions in binary form must reproduce the above
 *     copyright notice, this list of conditions and the following
 *     disclaimer in the documentation and/or other materials provided
 *     with the distribution.
 *   THIS SOFTWARE IS PROVIDED BY THE COPYRIGHT HOLDERS AND
 *   CONTRIBUTORS "AS IS" AND ANY EXPRESS OR IMPLIED WARRANTIES,
 *   INCLUDING, BUT NOT LIMITED TO, THE IMPLIED WARRANTIES OF
 *   MERCHANTABILITY AND FITNESS FOR A PARTICULAR PURPOSE ARE
 *   DISCLAIMED. IN NO EVENT SHALL THE COPYRIGHT HOLDER OR
 *   CONTRIBUTORS BE LIABLE FOR ANY DIRECT, INDIRECT, INCIDENTAL,
 *   SPECIAL, EXEMPLARY, OR CONSEQUENTIAL DAMAGES (INCLUDING, BUT NOT
 *   LIMITED TO, PROCUREMENT OF SUBSTITUTE GOODS OR SERVICES; LOSS OF
 *   USE, DATA, OR PROFITS; OR BUSINESS INTERRUPTION) HOWEVER CAUSED
 *   AND ON ANY THEORY OF LIABILITY, WHETHER IN CONTRACT, STRICT
 *   LIABILITY, OR TORT (INCLUDING NEGLIGENCE OR OTHERWISE) ARISING IN
 *   ANY WAY OUT OF THE USE OF THIS SOFTWARE, EVEN IF ADVISED OF THE
 *   POSSIBILITY OF SUCH DAMAGE.
 */

#include <iostream>
#include <gtest/gtest.h>
#include "TestHelpers.h"

#include "dart/math/Geometry.h"
#include "dart/math/Helpers.h"
#include "dart/dynamics/BallJoint.h"
#include "dart/dynamics/FreeJoint.h"
#include "dart/dynamics/PrismaticJoint.h"
#include "dart/dynamics/RevoluteJoint.h"
#include "dart/dynamics/Skeleton.h"
#include "dart/dynamics/TranslationalJoint.h"
#include "dart/dynamics/UniversalJoint.h"
#include "dart/dynamics/WeldJoint.h"
#include "dart/dynamics/EulerJoint.h"
#include "dart/dynamics/ScrewJoint.h"
#include "dart/dynamics/PlanarJoint.h"
#include "dart/dynamics/BodyNode.h"
#include "dart/dynamics/Skeleton.h"
#include "dart/simulation/World.h"
#include "dart/utils/Paths.h"
#include "dart/utils/SkelParser.h"

using namespace dart;
using namespace math;
using namespace dynamics;

#define JOINT_TOL 0.01

/******************************************************************************/
class JOINTS : public testing::Test
{
public:
    void kinematicsTest(Joint* _joint);
};

/******************************************************************************/
void JOINTS::kinematicsTest(Joint* _joint)
{
    int numTests = 100;

    BodyNode* bodyNode = new BodyNode();
    bodyNode->setParentJoint(_joint);

    Skeleton skeleton;
    skeleton.addBodyNode(bodyNode);
    skeleton.init();

    int dof = _joint->getNumGenCoords();

    //--------------------------------------------------------------------------
    //
    //--------------------------------------------------------------------------
    VectorXd q = VectorXd::Zero(dof);
    VectorXd dq = VectorXd::Zero(dof);

    for (int idxTest = 0; idxTest < 100; ++idxTest)
    {
        double q_delta = 0.000001;

        for (int i = 0; i < dof; ++i)
        {
            q(i) = random(-DART_PI*1.0, DART_PI*1.0);
            dq(i) = random(-DART_PI*1.0, DART_PI*1.0);
        }

        Eigen::VectorXd state = Eigen::VectorXd::Zero(2*dof);
        state.head(dof) = q;
        state.tail(dof) = dq;
        skeleton.setState(state);

        if (_joint->getNumGenCoords() == 0)
            return;

        Eigen::Isometry3d T = _joint->getLocalTransform();
        Jacobian J = _joint->getLocalJacobian();
        Jacobian dJ = _joint->getLocalJacobianTimeDeriv();

        //--------------------------------------------------------------------------
        // Test T
        //--------------------------------------------------------------------------
        EXPECT_TRUE(math::verifyTransform(T));

        //--------------------------------------------------------------------------
        // Test analytic Jacobian and numerical Jacobian
        // J == numericalJ
        //--------------------------------------------------------------------------
        Jacobian numericJ = Jacobian::Zero(6,dof);
        for (int i = 0; i < dof; ++i)
        {
            // a
            Eigen::VectorXd q_a = q;
            _joint->set_q(q_a);
            skeleton.setConfig(q_a);
            Eigen::Isometry3d T_a = _joint->getLocalTransform();

            // b
            Eigen::VectorXd q_b = q;
            q_b(i) += q_delta;
            _joint->set_q(q_b);
            skeleton.setConfig(q_b);
            Eigen::Isometry3d T_b = _joint->getLocalTransform();

            //
            Eigen::Isometry3d Tinv_a = T_a.inverse();
            Eigen::Matrix4d Tinv_a_eigen = Tinv_a.matrix();

            // dTdq
            Eigen::Matrix4d T_a_eigen = T_a.matrix();
            Eigen::Matrix4d T_b_eigen = T_b.matrix();
            Eigen::Matrix4d dTdq_eigen = (T_b_eigen - T_a_eigen) / q_delta;
            //Matrix4d dTdq_eigen = (T_b_eigen * T_a_eigen.inverse()) / dt;

            // J(i)
            Eigen::Matrix4d Ji_4x4matrix_eigen = Tinv_a_eigen * dTdq_eigen;
            Eigen::Vector6d Ji;
            Ji[0] = Ji_4x4matrix_eigen(2,1);
            Ji[1] = Ji_4x4matrix_eigen(0,2);
            Ji[2] = Ji_4x4matrix_eigen(1,0);
            Ji[3] = Ji_4x4matrix_eigen(0,3);
            Ji[4] = Ji_4x4matrix_eigen(1,3);
            Ji[5] = Ji_4x4matrix_eigen(2,3);
            numericJ.col(i) = Ji;
        }

        for (int i = 0; i < dof; ++i)
            for (int j = 0; j < 6; ++j)
                EXPECT_NEAR(J.col(i)(j), numericJ.col(i)(j), JOINT_TOL);

        //--------------------------------------------------------------------------
        // Test first time derivative of analytic Jacobian and numerical Jacobian
        // dJ == numerical_dJ
        //--------------------------------------------------------------------------
        Jacobian numeric_dJ = Jacobian::Zero(6,dof);
        for (int i = 0; i < dof; ++i)
        {
            // a
            Eigen::VectorXd q_a = q;
            _joint->set_q(q_a);
            skeleton.setConfig(q_a);
            Jacobian J_a = _joint->getLocalJacobian();

            // b
            Eigen::VectorXd q_b = q;
            q_b(i) += q_delta;
            _joint->set_q(q_b);
            skeleton.setConfig(q_b);
            Jacobian J_b = _joint->getLocalJacobian();

            //
            Jacobian dJ_dq = (J_b - J_a) / q_delta;

            // J(i)
            numeric_dJ += dJ_dq * dq(i);
        }

        for (int i = 0; i < dof; ++i)
            for (int j = 0; j < 6; ++j)
                EXPECT_NEAR(dJ.col(i)(j), numeric_dJ.col(i)(j), JOINT_TOL);
    }

    // Forward kinematics test with high joint position
    double posMin = -1e+64;
    double posMax = +1e+64;

    for (int idxTest = 0; idxTest < numTests; ++idxTest)
    {
        for (int i = 0; i < dof; ++i)
            q(i) = random(posMin, posMax);

        skeleton.setConfig(q);

        if (_joint->getNumGenCoords() == 0)
            return;

        Eigen::Isometry3d T = _joint->getLocalTransform();
        EXPECT_TRUE(math::verifyTransform(T));
    }
}

// 0-dof joint
TEST_F(JOINTS, WELD_JOINT)
{
    WeldJoint* weldJoint = new WeldJoint;

    kinematicsTest(weldJoint);
}

// 1-dof joint
TEST_F(JOINTS, REVOLUTE_JOINT)
{
    RevoluteJoint* revJoint = new RevoluteJoint;

    kinematicsTest(revJoint);
}

// 1-dof joint
TEST_F(JOINTS, PRISMATIC_JOINT)
{
    PrismaticJoint* priJoint = new PrismaticJoint;

    kinematicsTest(priJoint);
}

// 1-dof joint
TEST_F(JOINTS, SCREW_JOINT)
{
    ScrewJoint* screwJoint = new ScrewJoint;

    kinematicsTest(screwJoint);
}

// 2-dof joint
TEST_F(JOINTS, UNIVERSAL_JOINT)
{
    UniversalJoint* univJoint = new UniversalJoint;

    kinematicsTest(univJoint);
}

// 3-dof joint
//TEST_F(JOINTS, BALL_JOINT)
//{
//    BallJoint* ballJoint = new BallJoint;

//    kinematicsTest(ballJoint);
//}

// 3-dof joint
TEST_F(JOINTS, EULER_JOINT)
{
    EulerJoint* eulerJoint1 = new EulerJoint;

    eulerJoint1->setAxisOrder(EulerJoint::AO_XYZ);
    kinematicsTest(eulerJoint1);

    EulerJoint* eulerJoint2 = new EulerJoint;

    eulerJoint2->setAxisOrder(EulerJoint::AO_ZYX);
    kinematicsTest(eulerJoint2);
}

// 3-dof joint
TEST_F(JOINTS, TRANSLATIONAL_JOINT)
{
    TranslationalJoint* translationalJoint = new TranslationalJoint;

    kinematicsTest(translationalJoint);
}

// 3-dof joint
TEST_F(JOINTS, PLANAR_JOINT)
{
    PlanarJoint* planarJoint = new PlanarJoint;

    kinematicsTest(planarJoint);
}

<<<<<<< HEAD
// TODO: Need more relevant tests
=======
// 6-dof joint
//TEST_F(JOINTS, FREE_JOINT)
//{
//    FreeJoint* freeJoint = new FreeJoint;

//    kinematicsTest(freeJoint);
//}

>>>>>>> c5bded1c
TEST_F(JOINTS, POSITION_LIMIT)
{
    double tol = 1e-6;
    double allowedViolation = 1e-5;

    simulation::World* myWorld = utils::SkelParser::readSkelFile(
            DART_DATA_PATH"/skel/test/joint_limit_test.skel");
    EXPECT_TRUE(myWorld != NULL);

    myWorld->setGravity(Eigen::Vector3d(0.0, 0.0, -9.81));

    dynamics::Skeleton* pendulum = myWorld->getSkeleton("double_pendulum");
    EXPECT_TRUE(pendulum != NULL);

    dynamics::Joint* joint0 = pendulum->getJoint("joint0");
    dynamics::Joint* joint1 = pendulum->getJoint("joint1");

    EXPECT_TRUE(joint0 != NULL);
    EXPECT_TRUE(joint1 != NULL);

    double limit0 = DART_PI / 6.0;
    double limit1 = DART_PI / 6.0;

    joint0->setPositionLimited(true);
    joint0->getGenCoord(0)->set_qMin(-limit0);
    joint0->getGenCoord(0)->set_qMax(limit0);

    joint1->setPositionLimited(true);
    joint1->getGenCoord(0)->set_qMin(-limit1);
    joint1->getGenCoord(0)->set_qMax(limit1);

    myWorld->getConstraintHandler()->setAllowedJointLimitViolation(allowedViolation);

    double simTime = 10.0;
    double timeStep = myWorld->getTimeStep();
    int nSteps = simTime / timeStep;

    for (int i = 0; i < nSteps; i++)
    {
        myWorld->step();
    }

    double jointPos0 = joint0->getGenCoord(0)->get_q();
    double jointPos1 = joint1->getGenCoord(0)->get_q();

    double jointVel0 = joint0->getGenCoord(0)->get_dq();
    double jointVel1 = joint1->getGenCoord(0)->get_dq();

    // NOTE: The ideal result is that the joint position limit was obeyed with
    //       zero tolerance. To do so, DART should correct the joint limit
    //       violation in which is not implemented yet. This feature should be
    //       added in DART.

    EXPECT_LE(-limit0 - jointPos0, allowedViolation);
    EXPECT_LE(-limit0 - jointPos1, allowedViolation);

    EXPECT_NEAR(jointVel0, 0.0, tol);
    EXPECT_NEAR(jointVel1, 0.0, tol);
}

/******************************************************************************/
int main(int argc, char* argv[])
{
	::testing::InitGoogleTest(&argc, argv);
	return RUN_ALL_TESTS();
}

<|MERGE_RESOLUTION|>--- conflicted
+++ resolved
@@ -292,9 +292,6 @@
     kinematicsTest(planarJoint);
 }
 
-<<<<<<< HEAD
-// TODO: Need more relevant tests
-=======
 // 6-dof joint
 //TEST_F(JOINTS, FREE_JOINT)
 //{
@@ -303,11 +300,9 @@
 //    kinematicsTest(freeJoint);
 //}
 
->>>>>>> c5bded1c
 TEST_F(JOINTS, POSITION_LIMIT)
 {
-    double tol = 1e-6;
-    double allowedViolation = 1e-5;
+    double tol = 1e-4;
 
     simulation::World* myWorld = utils::SkelParser::readSkelFile(
             DART_DATA_PATH"/skel/test/joint_limit_test.skel");
@@ -335,9 +330,7 @@
     joint1->getGenCoord(0)->set_qMin(-limit1);
     joint1->getGenCoord(0)->set_qMax(limit1);
 
-    myWorld->getConstraintHandler()->setAllowedJointLimitViolation(allowedViolation);
-
-    double simTime = 10.0;
+    double simTime = 2.0;
     double timeStep = myWorld->getTimeStep();
     int nSteps = simTime / timeStep;
 
@@ -356,9 +349,8 @@
     //       zero tolerance. To do so, DART should correct the joint limit
     //       violation in which is not implemented yet. This feature should be
     //       added in DART.
-
-    EXPECT_LE(-limit0 - jointPos0, allowedViolation);
-    EXPECT_LE(-limit0 - jointPos1, allowedViolation);
+    EXPECT_NEAR(jointPos0, -limit0, 1e-4);
+    EXPECT_NEAR(jointPos1, -limit1, 1e-3);
 
     EXPECT_NEAR(jointVel0, 0.0, tol);
     EXPECT_NEAR(jointVel1, 0.0, tol);
