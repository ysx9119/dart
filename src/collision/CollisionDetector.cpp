--- conflicted
+++ resolved
@@ -83,7 +83,6 @@
     }
 }
 
-<<<<<<< HEAD
 void CollisionDetector::removeCollisionSkeletonNode(
         dynamics::BodyNode* _bodyNode, bool _isRecursive)
 {
@@ -132,14 +131,9 @@
     }
 }
 
-bool CollisionDetector::checkCollision(dynamics::BodyNode* _node1,
-                                       dynamics::BodyNode* _node2,
-                                       bool _calculateContactPoints)
-=======
 bool CollisionDetector::detectCollision(dynamics::BodyNode* _node1,
                                         dynamics::BodyNode* _node2,
                                         bool _calculateContactPoints)
->>>>>>> 5bc345d3
 {
     return detectCollision(getCollisionNode(_node1),
                            getCollisionNode(_node2),
